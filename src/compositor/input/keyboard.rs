--- conflicted
+++ resolved
@@ -1,16 +1,10 @@
 use rlua::{self, Lua};
-use wlroots::{key_events::KeyEvent,
-<<<<<<< HEAD
-              xkbcommon::xkb::{KEY_Escape, KEY_F1, KEY_Super_L, KEY_Super_R}, CompositorHandle,
-              KeyboardHandle, KeyboardHandler, WLR_KEY_PRESSED, terminate};
-=======
-              xkbcommon::xkb::{KEY_Escape, KEY_Super_L, KEY_Super_R}, CompositorHandle,
-              KeyboardHandle, KeyboardHandler, WLR_KEY_PRESSED, KeyboardModifier};
+use wlroots::{key_events::KeyEvent, xkbcommon::xkb::{KEY_Escape, KEY_Super_L, KEY_Super_R},
+              CompositorHandle, KeyboardHandle, KeyboardHandler, KeyboardModifier, WLR_KEY_PRESSED};
 
 use awesome::{self, emit_object_signal, Objectable, LUA, ROOT_KEYS_HANDLE};
 use compositor::Server;
 
->>>>>>> ccf86d7d
 pub struct Keyboard;
 
 fn key_is_meta(key: u32) -> bool {
@@ -19,28 +13,14 @@
 }
 
 impl KeyboardHandler for Keyboard {
-    fn on_key(&mut self,
-              compositor: CompositorHandle,
-              keyboard: KeyboardHandle,
-              event: &KeyEvent) {
+    fn on_key(&mut self, compositor: CompositorHandle, keyboard: KeyboardHandle, event: &KeyEvent) {
         let modifiers = with_handles!([(compositor: {compositor})] => {
             if event.key_state() == WLR_KEY_PRESSED {
                 for key in event.pressed_keys() {
                     if key == KEY_Escape {
-<<<<<<< HEAD
-                        terminate();
-                        ::awesome::lua::terminate();
-                        // TODO Remove
-                    } else if key == KEY_F1 {
-                        ::std::thread::spawn(|| {
-                            ::std::process::Command::new("weston-terminal").output()
-                                .unwrap()
-                        });
-=======
                         // NOTE No need to call awesome::lua::terminate.
                         // that will be handled by wlroots.
                         ::wlroots::terminate();
->>>>>>> ccf86d7d
                     }
                     if key_is_meta(key) {
                         let server: &mut Server = compositor.into();
@@ -58,10 +38,7 @@
             let server: &mut Server = compositor.into();
             with_handles!([(seat: {&mut server.seat.seat}),
                            (keyboard: {keyboard})] => {
-<<<<<<< HEAD
                 seat.set_keyboard(keyboard.input_device());
-=======
->>>>>>> ccf86d7d
                 seat.keyboard_notify_key(event.time_msec(),
                                          event.keycode(),
                                          event.key_state() as u32);
