use std::iter;
use std::fmt::{self, Debug};
use std::cmp::{Eq, PartialEq};
use rustwlc::{Geometry, Size, WlcOutput};
use rustwlc::render::{calculate_stride};
use cairo::{ImageSurface, Format};

use uuid::Uuid;
use ::registry::{self};
use ::render::{Color, Renderable};

/// The borders of a container.
///
/// This type just deals with rendering,
#[derive(Clone)]
pub struct Borders {
    /// The title displayed in the title border.
    pub title: String,
    /// The surface that contains the bytes we give to wlc to draw.
    surface: ImageSurface,
    /// The geometry where the buffer is written.
    ///
    /// Should correspond with the geometry of the container.
    pub geometry: Geometry,
    /// The output where the buffer is written to.
    output: WlcOutput,
    /// The specific color these borders should be colored.
    ///
    /// If unspecified, the default is used.
    color: Option<Color>,
    /// The specific color the title bar should be colored.
    ///
    /// If unspecified, the default is used.
    title_color: Option<Color>,
    /// The specific color the font for the title bar should be colored.
    ///
    /// If unspecified, the default is used.
    title_font_color: Option<Color>
}

impl Renderable for Borders {
    fn new(mut geometry: Geometry, output: WlcOutput) -> Option<Self> {
        let thickness = Borders::thickness();
        let title_size = Borders::title_bar_size();
        if thickness == 0 {
            return None
        }
        // Add the thickness to the geometry.
        geometry.origin.x -= thickness as i32;
        geometry.origin.y -= thickness as i32;
        geometry.origin.y -= title_size as i32;
        geometry.size.w += thickness;
        geometry.size.h += thickness;
        geometry.size.h += title_size;
        let Size { w, h } = geometry.size;
        let stride = calculate_stride(w) as i32;
        let data: Vec<u8> = iter::repeat(0).take(h as usize * stride as usize).collect();
        let buffer = data.into_boxed_slice();
        let surface = ImageSurface::create_for_data(buffer,
                                                    drop_data,
                                                    Format::ARgb32,
                                                    w as i32,
                                                    h as i32,
                                                    stride);
        Some(Borders {
            title: "".into(),
            surface: surface,
            geometry: geometry,
            output: output,
            color: None,
            title_color: None,
            title_font_color: None
        })
    }

    fn get_surface(&mut self) -> &mut ImageSurface {
        &mut self.surface
    }

    fn get_geometry(&self) -> Geometry {
        self.geometry
    }

    fn set_geometry(&mut self, geometry: Geometry) {
        self.geometry = geometry;
    }

    fn get_output(&self) -> WlcOutput {
        self.output
    }

    /// Updates/Creates the underlying geometry for the surface/buffer.
    ///
    /// This causes a reallocation of the buffer, do not call this
    /// in a tight loop unless you want memory fragmentation and
    /// bad performance.
    fn reallocate_buffer(mut self, mut geometry: Geometry) -> Option<Self>{
        // Add the thickness to the geometry.
        let thickness = Borders::thickness();
        let title_size = Borders::title_bar_size();
        if thickness == 0 {
            return None;
        }
        geometry.origin.x -= thickness as i32;
        geometry.origin.y -= thickness as i32;
        geometry.origin.y -= title_size as i32;
        geometry.size.w += thickness;
        geometry.size.h += thickness;
        geometry.size.h += title_size;
        let Size { w, h } = geometry.size;
        if w == self.geometry.size.w && h == self.geometry.size.h {
            return Some(self);
        }
        let stride = calculate_stride(w) as i32;
        let data: Vec<u8> = iter::repeat(0).take(h as usize * stride as usize).collect();
        let buffer = data.into_boxed_slice();
        let surface = ImageSurface::create_for_data(buffer,
                                                    drop_data,
                                                    Format::ARgb32,
                                                    w as i32,
                                                    h as i32,
                                                    stride);
        self.geometry = geometry;
        self.surface = surface;
        Some(self)
    }
}

impl Borders {
    /// Gets the thickness of the borders (not including title bar).
    ///
    /// Defaults to 0 if not set.
    pub fn thickness() -> u32 {
<<<<<<< HEAD
        registry::get_data("border_size")
            .map(registry::RegistryGetData::resolve).and_then(|(_, data)| {
                Ok(data.as_f64().map(|num| {
                    if num < 0.0 {
                        0u32
                    } else {
                        num as u32
                    }
                }).unwrap_or(0u32))
            }).unwrap_or(0u32)
    }

    /// Gets the title bar size. Defaults to 0 if not set.
    pub fn title_bar_size() -> u32 {
        registry::get_data("title_bar_size")
            .map(registry::RegistryGetData::resolve).and_then(|(_, data)| {
                Ok(data.as_f64().map(|num| {
                    if num < 0.0 {
                        0u32
                    } else {
                        num as u32
                    }
                }).unwrap_or(0u32))
            }).unwrap_or(0u32)
=======
        let lock = registry::clients_read();
        let client = lock.client(Uuid::nil()).unwrap();
        let handle = registry::ReadHandle::new(&client);
        handle.read("windows".into()).ok()
            .and_then(|windows| windows.get("borders".into()))
            .and_then(|borders| borders.as_object()
                      .and_then(|borders| borders.get("size"))
                      .and_then(|gaps| gaps.as_f64()))
            .map(|num| num as u32)
            .unwrap_or(0u32)
>>>>>>> 8bc6c64d
    }

    /// Fetches the default color from the registry.
    ///
    /// If the value is unset, black borders are returned.
    pub fn default_color() -> Color {
<<<<<<< HEAD
        let val = registry::get_data("border_color")
            .map(registry::RegistryGetData::resolve).and_then(|(_, data)| {
                Ok(data.as_f64().map(|num| {
                    if num < 0.0 {
                        0u32
                    } else {
                        num as u32
                    }
                }).unwrap_or(0u32))
            }).unwrap_or(0u32);
        val.into()
=======
        let lock = registry::clients_read();
        let client = lock.client(Uuid::nil()).unwrap();
        let handle = registry::ReadHandle::new(&client);
        handle.read("windows".into()).ok()
            .and_then(|windows| windows.get("borders".into()))
            .and_then(|borders| borders.as_object()
                      .and_then(|borders| borders.get("inactive_color"))
                      .and_then(|gaps| gaps.as_f64()))
            .map(|num| num as u32)
            .unwrap_or(0u32).into()
>>>>>>> 8bc6c64d
    }

    /// Gets the active border color, if one is set.
    pub fn active_color() -> Option<Color> {
<<<<<<< HEAD
        let val = registry::get_data("active_border_color")
            .map(registry::RegistryGetData::resolve).and_then(|(_, data)| {
                Ok(data.as_f64().map(|num| {
                    if num < 0.0 {
                        0u32
                    } else {
                        num as u32
                    }
                }).unwrap_or(0u32))
            }).ok();
        val.map(|c| c.into())
=======
        let lock = registry::clients_read();
        let client = lock.client(Uuid::nil()).unwrap();
        let handle = registry::ReadHandle::new(&client);
        handle.read("windows".into()).ok()
            .and_then(|windows| windows.get("borders".into()))
            .and_then(|borders| borders.as_object()
                      .and_then(|borders| borders.get("active_color"))
                      .and_then(|gaps| gaps.as_f64()))
            .map(|num| (num as u32).into())
>>>>>>> 8bc6c64d
    }

    /// Fetches the default title background color from the registry.
    ///
    /// If the value is unset, black borders are returned.
    pub fn default_title_color() -> Color {
        let val = registry::get_data("title_background_color")
            .map(registry::RegistryGetData::resolve).and_then(|(_, data)| {
                Ok(data.as_f64().map(|num| {
                    if num < 0.0 {
                        0u32
                    } else {
                        num as u32
                    }
                }).unwrap_or(0u32))
            }).unwrap_or(0u32);
        val.into()
    }

    /// Gets the active border color, if one is set
    pub fn active_title_color() -> Option<Color> {
        let val = registry::get_data("active_title_background_color")
            .map(registry::RegistryGetData::resolve).and_then(|(_, data)| {
                Ok(data.as_f64().map(|num| {
                    if num < 0.0 {
                        0u32
                    } else {
                        num as u32
                    }
                }).unwrap_or(0u32))
            }).ok();
        val.map(|c| c.into())
    }

    /// Fetches the default title font color from the registry.
    ///
    /// If the value is unset, white font are returned.
    pub fn default_title_font_color() -> Color {
        let val = registry::get_data("title_font_color")
            .map(registry::RegistryGetData::resolve).and_then(|(_, data)| {
                Ok(data.as_f64().map(|num| {
                    if num < 0.0 {
                        0xffffff
                    } else {
                        num as u32
                    }
                }).unwrap_or(0xffffff))
            }).unwrap_or(0xffffff);
        val.into()
    }

    /// Gets the active title border font, if one is set
    pub fn active_title_font_color() -> Option<Color> {
        let val = registry::get_data("active_title_font_color")
            .map(registry::RegistryGetData::resolve).and_then(|(_, data)| {
                Ok(data.as_f64().map(|num| {
                    if num < 0.0 {
                        0xffffff
                    } else {
                        num as u32
                    }
                }).unwrap_or(0xffffff))
            }).ok();
        val.map(|c| c.into())
    }

    /// Gets the color for these borders.
    ///
    /// If a specific one is unset, then the default color is returned.
    pub fn color(&self) -> Color {
        self.color.unwrap_or_else(Borders::default_color)
    }

    /// Gets the color for the title border of these borders.
    ///
    /// If a specific one is unset, then the default color is returned.
    pub fn title_background_color(&self) -> Color {
        self.title_color.unwrap_or_else(Borders::default_title_color)
    }

    /// Gets the color for the title font of these borders.
    ///
    /// If a specific one is unset, then the default color is returned.
    pub fn title_font_color(&self) -> Color {
        self.title_font_color.unwrap_or_else(Borders::default_title_font_color)
    }

    /// Sets or clears the specific color for these borders.
    pub fn set_color(&mut self, color: Option<Color>) {
        self.color = color
    }

    /// Sets or clears the specific color for these borders.
    pub fn set_title_color(&mut self, color: Option<Color>) {
        self.title_color = color
    }

    /// Sets or clears the specific color for these borders.
    pub fn set_title_font_color(&mut self, color: Option<Color>) {
        self.title_font_color = color
    }

    pub fn get_output(&self) -> WlcOutput {
        self.output
    }

    pub fn title(&self) -> &str {
        self.title.as_str()
    }
}

impl Debug for Borders {
    fn fmt(&self, f: &mut fmt::Formatter) -> fmt::Result {
        f.debug_struct("Borders")
            .field("geometry", &self.geometry as &Debug)
            .finish()
    }
}

impl PartialEq for Borders {
    fn eq(&self, other: &Borders) -> bool {
        self.geometry == other.geometry
    }
}

impl Eq for Borders {}

unsafe impl Send for Borders {}
unsafe impl Sync for Borders {}

#[allow(dead_code)]
fn drop_data(_: Box<[u8]>) { }<|MERGE_RESOLUTION|>--- conflicted
+++ resolved
@@ -6,7 +6,7 @@
 use cairo::{ImageSurface, Format};
 
 use uuid::Uuid;
-use ::registry::{self};
+use ::registry;
 use ::render::{Color, Renderable};
 
 /// The borders of a container.
@@ -131,32 +131,6 @@
     ///
     /// Defaults to 0 if not set.
     pub fn thickness() -> u32 {
-<<<<<<< HEAD
-        registry::get_data("border_size")
-            .map(registry::RegistryGetData::resolve).and_then(|(_, data)| {
-                Ok(data.as_f64().map(|num| {
-                    if num < 0.0 {
-                        0u32
-                    } else {
-                        num as u32
-                    }
-                }).unwrap_or(0u32))
-            }).unwrap_or(0u32)
-    }
-
-    /// Gets the title bar size. Defaults to 0 if not set.
-    pub fn title_bar_size() -> u32 {
-        registry::get_data("title_bar_size")
-            .map(registry::RegistryGetData::resolve).and_then(|(_, data)| {
-                Ok(data.as_f64().map(|num| {
-                    if num < 0.0 {
-                        0u32
-                    } else {
-                        num as u32
-                    }
-                }).unwrap_or(0u32))
-            }).unwrap_or(0u32)
-=======
         let lock = registry::clients_read();
         let client = lock.client(Uuid::nil()).unwrap();
         let handle = registry::ReadHandle::new(&client);
@@ -167,26 +141,28 @@
                       .and_then(|gaps| gaps.as_f64()))
             .map(|num| num as u32)
             .unwrap_or(0u32)
->>>>>>> 8bc6c64d
+    }
+
+    /// Gets the size of the title bar.
+    ///
+    /// Defaults to 0 if not set.
+    pub fn title_bar_size() -> u32 {
+        let lock = registry::clients_read();
+        let client = lock.client(Uuid::nil()).unwrap();
+        let handle = registry::ReadHandle::new(&client);
+        handle.read("windows".into()).ok()
+            .and_then(|windows| windows.get("title_bar".into()))
+            .and_then(|title_bar| title_bar.as_object()
+                      .and_then(|title_bar| title_bar.get("size"))
+                      .and_then(|size| size.as_f64()))
+            .map(|num| num as u32)
+            .unwrap_or(0u32).into()
     }
 
     /// Fetches the default color from the registry.
     ///
     /// If the value is unset, black borders are returned.
     pub fn default_color() -> Color {
-<<<<<<< HEAD
-        let val = registry::get_data("border_color")
-            .map(registry::RegistryGetData::resolve).and_then(|(_, data)| {
-                Ok(data.as_f64().map(|num| {
-                    if num < 0.0 {
-                        0u32
-                    } else {
-                        num as u32
-                    }
-                }).unwrap_or(0u32))
-            }).unwrap_or(0u32);
-        val.into()
-=======
         let lock = registry::clients_read();
         let client = lock.client(Uuid::nil()).unwrap();
         let handle = registry::ReadHandle::new(&client);
@@ -197,24 +173,10 @@
                       .and_then(|gaps| gaps.as_f64()))
             .map(|num| num as u32)
             .unwrap_or(0u32).into()
->>>>>>> 8bc6c64d
     }
 
     /// Gets the active border color, if one is set.
     pub fn active_color() -> Option<Color> {
-<<<<<<< HEAD
-        let val = registry::get_data("active_border_color")
-            .map(registry::RegistryGetData::resolve).and_then(|(_, data)| {
-                Ok(data.as_f64().map(|num| {
-                    if num < 0.0 {
-                        0u32
-                    } else {
-                        num as u32
-                    }
-                }).unwrap_or(0u32))
-            }).ok();
-        val.map(|c| c.into())
-=======
         let lock = registry::clients_read();
         let client = lock.client(Uuid::nil()).unwrap();
         let handle = registry::ReadHandle::new(&client);
@@ -224,71 +186,64 @@
                       .and_then(|borders| borders.get("active_color"))
                       .and_then(|gaps| gaps.as_f64()))
             .map(|num| (num as u32).into())
->>>>>>> 8bc6c64d
     }
 
     /// Fetches the default title background color from the registry.
     ///
     /// If the value is unset, black borders are returned.
     pub fn default_title_color() -> Color {
-        let val = registry::get_data("title_background_color")
-            .map(registry::RegistryGetData::resolve).and_then(|(_, data)| {
-                Ok(data.as_f64().map(|num| {
-                    if num < 0.0 {
-                        0u32
-                    } else {
-                        num as u32
-                    }
-                }).unwrap_or(0u32))
-            }).unwrap_or(0u32);
-        val.into()
+        let lock = registry::clients_read();
+        let client = lock.client(Uuid::nil()).unwrap();
+        let handle = registry::ReadHandle::new(&client);
+        handle.read("windows".into()).ok()
+            .and_then(|windows| windows.get("title_bar"))
+            .and_then(|title_bar| title_bar.as_object()
+                      .and_then(|title_bar| title_bar.get("background_color"))
+                      .and_then(|color| color.as_f64()))
+            .map(|num| num as u32)
+            .unwrap_or(0u32).into()
     }
 
     /// Gets the active border color, if one is set
     pub fn active_title_color() -> Option<Color> {
-        let val = registry::get_data("active_title_background_color")
-            .map(registry::RegistryGetData::resolve).and_then(|(_, data)| {
-                Ok(data.as_f64().map(|num| {
-                    if num < 0.0 {
-                        0u32
-                    } else {
-                        num as u32
-                    }
-                }).unwrap_or(0u32))
-            }).ok();
-        val.map(|c| c.into())
+        let lock = registry::clients_read();
+        let client = lock.client(Uuid::nil()).unwrap();
+        let handle = registry::ReadHandle::new(&client);
+        handle.read("windows".into()).ok()
+            .and_then(|windows| windows.get("title_bar"))
+            .and_then(|title_bar| title_bar.as_object()
+                      .and_then(|title_bar| title_bar.get("active_background_color"))
+                      .and_then(|color| color.as_f64()))
+            .map(|num| (num as u32).into())
     }
 
     /// Fetches the default title font color from the registry.
     ///
     /// If the value is unset, white font are returned.
     pub fn default_title_font_color() -> Color {
-        let val = registry::get_data("title_font_color")
-            .map(registry::RegistryGetData::resolve).and_then(|(_, data)| {
-                Ok(data.as_f64().map(|num| {
-                    if num < 0.0 {
-                        0xffffff
-                    } else {
-                        num as u32
-                    }
-                }).unwrap_or(0xffffff))
-            }).unwrap_or(0xffffff);
-        val.into()
+        let lock = registry::clients_read();
+        let client = lock.client(Uuid::nil()).unwrap();
+        let handle = registry::ReadHandle::new(&client);
+        handle.read("windows".into()).ok()
+            .and_then(|windows| windows.get("title_bar"))
+            .and_then(|title_bar| title_bar.as_object()
+                      .and_then(|title_bar| title_bar.get("font_color"))
+                      .and_then(|color| color.as_f64()))
+            .map(|num| num as u32)
+            .unwrap_or(0xffffff).into()
     }
 
     /// Gets the active title border font, if one is set
     pub fn active_title_font_color() -> Option<Color> {
-        let val = registry::get_data("active_title_font_color")
-            .map(registry::RegistryGetData::resolve).and_then(|(_, data)| {
-                Ok(data.as_f64().map(|num| {
-                    if num < 0.0 {
-                        0xffffff
-                    } else {
-                        num as u32
-                    }
-                }).unwrap_or(0xffffff))
-            }).ok();
-        val.map(|c| c.into())
+        let lock = registry::clients_read();
+        let client = lock.client(Uuid::nil()).unwrap();
+        let handle = registry::ReadHandle::new(&client);
+        handle.read("windows".into()).ok()
+            .and_then(|windows| windows.get("title_bar"))
+            .and_then(|title_bar| title_bar.as_object()
+                      .and_then(|title_bar| title_bar.get("active_font_color"))
+                      .and_then(|color| color.as_f64()))
+            .map(|num| (num as u32).into())
     }
 
     /// Gets the color for these borders.
