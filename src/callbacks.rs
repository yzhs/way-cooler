--- conflicted
+++ resolved
@@ -4,13 +4,8 @@
 
 use rustwlc::handle::{WlcOutput, WlcView};
 use rustwlc::types::{ButtonState, KeyboardModifiers, KeyState, KeyboardLed, ScrollAxis, Size,
-<<<<<<< HEAD
-                     Point, Geometry, ResizeEdge, ViewState, VIEW_ACTIVATED, VIEW_RESIZING,
+                     Point, Geometry, ResizeEdge, ViewState, VIEW_ACTIVATED, VIEW_RESIZING, VIEW_MAXIMIZED,
                      MOD_NONE, RESIZE_LEFT, RESIZE_RIGHT, RESIZE_TOP, RESIZE_BOTTOM};
-=======
-                     Point, Geometry, ResizeEdge, ViewState, VIEW_ACTIVATED, VIEW_RESIZING, VIEW_MAXIMIZED,
-                     MOD_NONE, MOD_CTRL, RESIZE_LEFT, RESIZE_RIGHT, RESIZE_TOP, RESIZE_BOTTOM};
->>>>>>> fbfe7da7
 use rustwlc::input::{pointer, keyboard};
 
 use super::keys::{self, KeyPress, KeyEvent};
